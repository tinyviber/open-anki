--- conflicted
+++ resolved
@@ -3,8 +3,6 @@
 type QueryParams = any[];
 type QueryImplementation = (text: string, params?: QueryParams) => Promise<QueryResult<any>>;
 
-<<<<<<< HEAD
-// 使用 Supabase 提供的连接字符串，确保权限正确（非 service_role key）
 export const pool = new Pool({
   connectionString: process.env.DATABASE_URL || "postgres://postgres:password@localhost:54322/postgres",
 });
@@ -22,30 +20,7 @@
 
 export const resetQueryClient = () => {
   currentQuery = (text: string, params: QueryParams = []) => pool.query(text, params);
-=======
-type QueryablePool = Pick<Pool, 'query' | 'end'>;
-
-const DEFAULT_CONNECTION_STRING = process.env.DATABASE_URL || "postgres://postgres:password@localhost:54322/postgres";
-
-let activePool: QueryablePool | null = null;
-
-const createDefaultPool = () => new Pool({ connectionString: DEFAULT_CONNECTION_STRING });
-
-const getPool = () => {
-  if (!activePool) {
-    activePool = createDefaultPool();
-  }
-  return activePool;
-};
-
-export const query = (text: string, params: any[] = []) => {
-  return getPool().query(text, params);
-};
-
-export const setTestPool = (pool: QueryablePool | null) => {
-  activePool = pool;
->>>>>>> 76a52a72
-};
+}
 
 process.on('SIGINT', () => {
     if (activePool) {
